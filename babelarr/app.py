--- conflicted
+++ resolved
@@ -313,13 +313,9 @@
         for root in self.config.root_dirs:
             logger.debug("Scanning %s", root)
             for file in Path(root).rglob(f"*{self.config.src_ext}"):
-<<<<<<< HEAD
                 total += 1
-                self.enqueue(file)
+                self.enqueue(file, priority=1)
         logger.info("Full scan complete: %d files found", total)
-=======
-                self.enqueue(file, priority=1)
->>>>>>> 69e34c89
 
     def load_pending(self):
         logger.info("Loading pending tasks")
